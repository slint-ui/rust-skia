[package]
name = "skia-bindings"
version = "0.3.0"
authors = ["LongYinan <lynweklm@gmail.com>", "Armin Sander <armin@replicator.org>"]
edition = "2018"
build = "build.rs"
links = "skia"
include = [ "Cargo.toml", "build.rs", "src/**/*.cpp", "src/lib.rs", "skia/include/**/*", "skia/src/**/*" ]

[features]
default = []
vulkan = []

[dependencies]

[build-dependencies]
<<<<<<< HEAD
cc = "1.0.35"
bindgen = "0.48.1"
=======
cc = "1"
bindgen = "0.49.0"
>>>>>>> af77ba07
<|MERGE_RESOLUTION|>--- conflicted
+++ resolved
@@ -14,10 +14,5 @@
 [dependencies]
 
 [build-dependencies]
-<<<<<<< HEAD
 cc = "1.0.35"
-bindgen = "0.48.1"
-=======
-cc = "1"
-bindgen = "0.49.0"
->>>>>>> af77ba07
+bindgen = "0.49.0"