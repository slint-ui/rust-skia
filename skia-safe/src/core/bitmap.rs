--- conflicted
+++ resolved
@@ -1,355 +1,349 @@
-use crate::prelude::*;
-use std::ffi;
-use crate::core::{
-    Paint,
-    Color,
-    ColorType,
-    AlphaType,
-    ColorSpace,
-    IRect,
-    ImageInfo,
-    ISize,
-    IPoint,
-    PixelRef
-};
-<<<<<<< HEAD
-use skia_bindings::{C_SkImageInfo_Copy, C_SkBitmap_destruct, SkBitmap, C_SkBitmap_Construct, C_SkBitmap_readyToDraw, C_SkBitmap_tryAllocN32Pixels, C_SkBitmap_tryAllocPixels, C_SkBitmap_eraseARGB, C_SkBitmap_extractAlpha, SkBitmap_AllocFlags_kZeroPixels_AllocFlag, C_SkBitmap_setPixelRef};
-=======
-use skia_bindings::{SkPaint, SkIPoint, C_SkBitmap_destruct, SkBitmap, C_SkBitmap_Construct, C_SkBitmap_readyToDraw, C_SkBitmap_tryAllocN32Pixels, C_SkBitmap_tryAllocPixels, C_SkBitmap_eraseARGB, C_SkBitmap_extractAlpha, SkBitmap_AllocFlags_kZeroPixels_AllocFlag, C_SkBitmap_makeShader};
-use crate::{Matrix, Shader, TileMode};
->>>>>>> 1d85cc08
-
-#[deprecated(since="0.11.0", note="AllocFlags is obsolete.  We always zero pixel memory when allocated.")]
-bitflags! {
-    pub struct BitmapAllocFlags: u32 {
-        const ZERO_PIXELS = SkBitmap_AllocFlags_kZeroPixels_AllocFlag as u32;
-    }
-}
-
-pub type Bitmap = Handle<SkBitmap>;
-
-impl NativeDrop for SkBitmap {
-    fn drop(&mut self) {
-        unsafe { C_SkBitmap_destruct(self) }
-    }
-}
-
-impl NativeClone for SkBitmap {
-    fn clone(&self) -> Self {
-        unsafe { SkBitmap::new1(self) }
-    }
-}
-
-// TODO: implement Default?
-
-impl Handle<SkBitmap> {
-    pub fn new() -> Self {
-        Self::construct_c(C_SkBitmap_Construct)
-    }
-
-    pub fn swap(&mut self, other: &mut Self) {
-        unsafe { self.native_mut().swap(other.native_mut()) }
-    }
-
-    // TODO: implement pixmap()
-
-    pub fn info(&self) -> ImageInfo {
-        ImageInfo::from_native(unsafe {
-            (*self.native().info()).clone()
-        })
-    }
-
-    pub fn width(&self) -> i32 {
-        unsafe { self.native().width() }
-    }
-
-    pub fn height(&self) -> i32 {
-        unsafe { self.native().height() }
-    }
-
-    pub fn color_type(&self) -> ColorType {
-        ColorType::from_native(unsafe { self.native().colorType() })
-    }
-
-    pub fn alpha_type(&self) -> AlphaType {
-        AlphaType::from_native(unsafe { self.native().alphaType() })
-    }
-
-    pub fn color_space(&self) -> Option<ColorSpace> {
-        ColorSpace::from_ptr(unsafe { skia_bindings::C_SkBitmap_colorSpace(self.native()) })
-    }
-
-    pub fn bytes_per_pixel(&self) -> usize {
-        unsafe { self.native().bytesPerPixel().try_into().unwrap() }
-    }
-
-    pub fn row_bytes_as_pixels(&self) -> usize {
-        unsafe { self.native().rowBytesAsPixels().try_into().unwrap() }
-    }
-
-    pub fn shift_per_pixel(&self) -> usize {
-        unsafe { self.native().shiftPerPixel().try_into().unwrap() }
-    }
-
-    #[deprecated(since = "0.11.0", note = "use is_empty() instead")]
-    pub fn empty(&self) -> bool {
-        self.is_empty()
-
-    }
-
-    pub fn is_empty(&self) -> bool {
-        unsafe { self.native().empty() }
-    }
-
-    pub fn is_null(&self) -> bool {
-        unsafe { self.native().isNull() }
-    }
-
-    pub fn draws_nothing(&self) -> bool {
-        unsafe { self.native().drawsNothing() }
-    }
-
-    pub fn row_bytes(&self) -> usize {
-        unsafe { self.native().rowBytes() }
-    }
-
-    pub fn set_alpha_type(&mut self, alpha_type: AlphaType) -> bool {
-        unsafe { self.native_mut().setAlphaType(alpha_type.into_native()) }
-    }
-
-    pub unsafe fn pixels(&mut self) -> *mut ffi::c_void {
-        self.native_mut().getPixels()
-    }
-
-    pub fn compute_byte_size(&self) -> usize {
-        unsafe { self.native().computeByteSize() }
-    }
-
-    pub fn is_immutable(&self) -> bool {
-        unsafe { self.native().isImmutable() }
-    }
-
-    pub fn set_immutable(&mut self) {
-        unsafe { self.native_mut().setImmutable() }
-    }
-
-    pub fn is_opaque(&self) -> bool {
-        unsafe { self.native().isOpaque() }
-    }
-
-    pub fn is_volatile(&self) -> bool {
-        unsafe { self.native().isVolatile() }
-    }
-
-    pub fn set_is_volatile(&mut self, is_volatile: bool) {
-        unsafe { self.native_mut().setIsVolatile(is_volatile) }
-    }
-
-    pub fn reset(&mut self) {
-        unsafe { self.native_mut().reset() }
-    }
-
-    pub fn compute_is_opaque(bm: &Self) -> bool {
-        // well, the binding's version causes a linker error.
-        unsafe { skia_bindings::C_SkBitmap_ComputeIsOpaque(bm.native()) }
-    }
-
-    pub fn bounds(&self) -> IRect {
-        IRect::from_native(unsafe { self.native().bounds() })
-    }
-
-    pub fn dimensions(&self) -> ISize {
-        ISize::from_native(unsafe { self.native().dimensions() })
-    }
-
-    pub fn get_subset(&self) -> IRect {
-        IRect::from_native(unsafe { self.native().getSubset() })
-    }
-
-    #[must_use]
-    pub fn set_info(&mut self, image_info: &ImageInfo, row_bytes: impl Into<Option<usize>>) -> bool {
-        unsafe { self.native_mut().setInfo(image_info.native(), row_bytes.into().unwrap_or(0)) }
-    }
-
-    #[must_use]
-    pub fn try_alloc_pixels_flags(&mut self, image_info: &ImageInfo, flags: BitmapAllocFlags) -> bool {
-        unsafe { self.native_mut().tryAllocPixelsFlags(image_info.native(), flags.bits()) }
-    }
-
-    pub fn alloc_pixels_flags(&mut self, image_info: &ImageInfo, flags: BitmapAllocFlags) {
-        self.try_alloc_pixels_flags(image_info, flags)
-            .to_option()
-            .expect("Bitmap::alloc_pixels_flags failed");
-    }
-
-    #[must_use]
-    pub fn try_alloc_pixels_info(&mut self, image_info: &ImageInfo, row_bytes: impl Into<Option<usize>>) -> bool {
-        match row_bytes.into() {
-            Some(row_bytes) =>
-                unsafe { self.native_mut().tryAllocPixels(image_info.native(), row_bytes) },
-            None =>
-                unsafe { self.native_mut().tryAllocPixels1(image_info.native()) },
-        }
-    }
-
-    pub fn alloc_pixels_info(&mut self, image_info: &ImageInfo, row_bytes: impl Into<Option<usize>>) {
-        self.try_alloc_pixels_info(image_info, row_bytes.into())
-            .to_option()
-            .expect("Bitmap::alloc_pixels_info failed");
-    }
-
-    #[must_use]
-    pub fn try_alloc_n32_pixels(&mut self, (width, height): (i32, i32), is_opaque: impl Into<Option<bool>>) -> bool {
-        // accessing the instance method causes a linker error.
-        unsafe { C_SkBitmap_tryAllocN32Pixels(self.native_mut(), width, height, is_opaque.into().unwrap_or(false)) }
-    }
-
-    pub fn alloc_n32_pixels(&mut self, (width, height): (i32, i32), is_opaque: impl Into<Option<bool>>) {
-        self.try_alloc_n32_pixels((width, height), is_opaque.into().unwrap_or(false))
-            .to_option()
-            .expect("Bitmap::alloc_n32_pixels_failed")
-    }
-
-    pub unsafe fn install_pixels(&mut self, image_info: &ImageInfo, pixels: *mut ffi::c_void, row_bytes: usize) -> bool {
-        self.native_mut().installPixels1(image_info.native(), pixels, row_bytes)
-    }
-
-    // TODO: setPixels()?
-
-    #[must_use]
-    pub fn try_alloc_pixels(&mut self) -> bool {
-        // linker error.
-        unsafe { C_SkBitmap_tryAllocPixels(self.native_mut()) }
-    }
-
-    pub fn alloc_pixels(&mut self) {
-        self.try_alloc_pixels()
-            .to_option()
-            .expect("Bitmap::alloc_pixels failed")
-    }
-
-    // TODO: allocPixels(Allocator*)
-
-    // TODO: find a way to return pixel ref without increasing the ref count here?
-    pub fn pixel_ref(&self) -> Option<PixelRef> {
-        PixelRef::from_unshared_ptr(unsafe {
-            self.native().pixelRef()
-        })
-    }
-
-    pub fn pixel_ref_origin(&self) -> IPoint {
-        IPoint::from_native(unsafe { self.native().pixelRefOrigin() })
-    }
-
-    pub fn set_pixel_ref(&mut self, pixel_ref: Option<&PixelRef>, offset: impl Into<IPoint>) {
-        let offset = offset.into();
-        unsafe { C_SkBitmap_setPixelRef(self.native_mut(), pixel_ref.shared_ptr(), offset.x, offset.y) }
-    }
-
-    #[deprecated(since = "0.11.0", note = "use is_ready_to_draw() insteadd")]
-    pub fn ready_to_draw(&self) -> bool {
-        self.is_ready_to_draw()
-    }
-
-    pub fn is_ready_to_draw(&self) -> bool {
-        unsafe { C_SkBitmap_readyToDraw(self.native()) }
-    }
-
-    pub fn generation_id(&self) -> u32 {
-        unsafe { self.native().getGenerationID() }
-    }
-
-    pub fn notify_pixels_changed(&self) {
-        unsafe { self.native().notifyPixelsChanged() }
-    }
-
-    pub fn erase_color(&self, c: impl Into<Color>) {
-        unsafe { self.native().eraseColor(c.into().into_native()) }
-    }
-
-    pub fn erase_argb(&self, a: u8, r: u8, g: u8, b: u8) {
-        unsafe { C_SkBitmap_eraseARGB(self.native(), a.into(), r.into(), g.into(), b.into()) }
-    }
-
-    pub fn erase(&self, c: impl Into<Color>, area: impl AsRef<IRect>) {
-        unsafe { self.native().erase(c.into().into_native(), area.as_ref().native()) }
-    }
-
-    pub fn get_color(&self, p: impl Into<IPoint>) -> Color {
-        let p = p.into();
-        Color::from_native(unsafe { self.native().getColor(p.x, p.y) })
-    }
-
-    pub fn get_alpha_f(&self, p: impl Into<IPoint>) -> f32 {
-        let p = p.into();
-        unsafe { self.native().getAlphaf(p.x, p.y) }
-    }
-
-    pub unsafe fn get_addr(&self, p: impl Into<IPoint>) -> *const ffi::c_void {
-        let p = p.into();
-        self.native().getAddr(p.x, p.y)
-    }
-
-    // TODO: get_addr_32()?
-    // TODO: get_addr_16()?
-
-    pub fn extract_subset(&self, dst: &mut Self, subset: impl AsRef<IRect>) -> bool {
-        unsafe { self.native().extractSubset(dst.native_mut(), subset.as_ref().native() ) }
-    }
-
-    pub unsafe fn read_pixels(&self, dst_info: &ImageInfo, dst_pixels: *mut ffi::c_void, dst_row_bytes: usize, src_x: i32, src_y: i32) -> bool {
-        self.native().readPixels(dst_info.native(), dst_pixels, dst_row_bytes, src_x, src_y)
-    }
-
-    // TOOD: read_pixels(Pixmap)
-    // TOOD: write_pixels(Pixmap)
-
-<<<<<<< HEAD
-    pub fn extract_alpha<'a>(&self, dst: &mut Self, paint: Option<&Paint>) -> Option<IPoint> {
-        let mut offset = IPoint::default();
-        unsafe { C_SkBitmap_extractAlpha(self.native(), dst.native_mut(), paint.native_ptr_or_null(), offset.native_mut()) }
-            .if_true_some(offset)
-    }
-
-    // TODO: peek_pixels(Pixmap)
-=======
-        let mut offset : SkIPoint = unsafe { mem::zeroed() };
-        unsafe { C_SkBitmap_extractAlpha(self.native(), dst.native_mut(), paint_ptr, &mut offset) }
-            .if_true_some(IPoint::from_native(offset))
-    }
-
-    pub fn as_shader<'a, TT: Into<Option<(TileMode, TileMode)>>, LM: Into<Option<&'a Matrix>>>(&self, tile_modes: TT, local_matrix: LM) -> Shader {
-        let tile_modes = tile_modes.into();
-        let local_matrix = local_matrix.into();
-        Shader::from_ptr(unsafe {
-            let tmx = tile_modes.map(|tm| tm.0).unwrap_or_default();
-            let tmy = tile_modes.map(|tm| tm.1).unwrap_or_default();
-            C_SkBitmap_makeShader(self.native(), tmx.into_native(), tmy.into_native(), local_matrix.native_ptr_or_null())
-        }).unwrap()
-    }
->>>>>>> 1d85cc08
-}
-
-#[test]
-fn create_clone_and_drop() {
-    let bm = Bitmap::new();
-    let _bm2 = bm.clone();
-}
-
-#[test]
-fn get_info() {
-    let bm = Bitmap::new();
-    let _info = bm.info();
-}
-
-#[test]
-fn empty_bitmap_shader() {
-    let bm = Bitmap::new();
-    let _shader = bm.as_shader(None, None);
-}
-
-#[test]
-fn shader_with_tilemode() {
-    let bm = Bitmap::new();
-    let _shader = bm.as_shader((TileMode::Decal, TileMode::Mirror), None);
-}
+use crate::prelude::*;
+use std::ffi;
+use crate::core::{
+    Paint,
+    Color,
+    ColorType,
+    AlphaType,
+    ColorSpace,
+    IRect,
+    ImageInfo,
+    ISize,
+    IPoint,
+    PixelRef
+};
+use skia_bindings::{C_SkBitmap_destruct, SkBitmap, C_SkBitmap_Construct, C_SkBitmap_readyToDraw, C_SkBitmap_tryAllocN32Pixels, C_SkBitmap_tryAllocPixels, C_SkBitmap_eraseARGB, C_SkBitmap_extractAlpha, SkBitmap_AllocFlags_kZeroPixels_AllocFlag, C_SkBitmap_setPixelRef, C_SkBitmap_makeShader};
+use crate::{Matrix, Shader, TileMode};
+
+#[deprecated(since="0.11.0", note="AllocFlags is obsolete.  We always zero pixel memory when allocated.")]
+bitflags! {
+    pub struct BitmapAllocFlags: u32 {
+        const ZERO_PIXELS = SkBitmap_AllocFlags_kZeroPixels_AllocFlag as u32;
+    }
+}
+
+pub type Bitmap = Handle<SkBitmap>;
+
+impl NativeDrop for SkBitmap {
+    fn drop(&mut self) {
+        unsafe { C_SkBitmap_destruct(self) }
+    }
+}
+
+impl NativeClone for SkBitmap {
+    fn clone(&self) -> Self {
+        unsafe { SkBitmap::new1(self) }
+    }
+}
+
+// TODO: implement Default?
+
+impl Handle<SkBitmap> {
+    pub fn new() -> Self {
+        Self::construct_c(C_SkBitmap_Construct)
+    }
+
+    pub fn swap(&mut self, other: &mut Self) {
+        unsafe { self.native_mut().swap(other.native_mut()) }
+    }
+
+    // TODO: implement pixmap()
+
+    pub fn info(&self) -> ImageInfo {
+        ImageInfo::from_native(unsafe {
+            (*self.native().info()).clone()
+        })
+    }
+
+    pub fn width(&self) -> i32 {
+        unsafe { self.native().width() }
+    }
+
+    pub fn height(&self) -> i32 {
+        unsafe { self.native().height() }
+    }
+
+    pub fn color_type(&self) -> ColorType {
+        ColorType::from_native(unsafe { self.native().colorType() })
+    }
+
+    pub fn alpha_type(&self) -> AlphaType {
+        AlphaType::from_native(unsafe { self.native().alphaType() })
+    }
+
+    pub fn color_space(&self) -> Option<ColorSpace> {
+        ColorSpace::from_ptr(unsafe { skia_bindings::C_SkBitmap_colorSpace(self.native()) })
+    }
+
+    pub fn bytes_per_pixel(&self) -> usize {
+        unsafe { self.native().bytesPerPixel().try_into().unwrap() }
+    }
+
+    pub fn row_bytes_as_pixels(&self) -> usize {
+        unsafe { self.native().rowBytesAsPixels().try_into().unwrap() }
+    }
+
+    pub fn shift_per_pixel(&self) -> usize {
+        unsafe { self.native().shiftPerPixel().try_into().unwrap() }
+    }
+
+    #[deprecated(since = "0.11.0", note = "use is_empty() instead")]
+    pub fn empty(&self) -> bool {
+        self.is_empty()
+
+    }
+
+    pub fn is_empty(&self) -> bool {
+        unsafe { self.native().empty() }
+    }
+
+    pub fn is_null(&self) -> bool {
+        unsafe { self.native().isNull() }
+    }
+
+    pub fn draws_nothing(&self) -> bool {
+        unsafe { self.native().drawsNothing() }
+    }
+
+    pub fn row_bytes(&self) -> usize {
+        unsafe { self.native().rowBytes() }
+    }
+
+    pub fn set_alpha_type(&mut self, alpha_type: AlphaType) -> bool {
+        unsafe { self.native_mut().setAlphaType(alpha_type.into_native()) }
+    }
+
+    pub unsafe fn pixels(&mut self) -> *mut ffi::c_void {
+        self.native_mut().getPixels()
+    }
+
+    pub fn compute_byte_size(&self) -> usize {
+        unsafe { self.native().computeByteSize() }
+    }
+
+    pub fn is_immutable(&self) -> bool {
+        unsafe { self.native().isImmutable() }
+    }
+
+    pub fn set_immutable(&mut self) {
+        unsafe { self.native_mut().setImmutable() }
+    }
+
+    pub fn is_opaque(&self) -> bool {
+        unsafe { self.native().isOpaque() }
+    }
+
+    pub fn is_volatile(&self) -> bool {
+        unsafe { self.native().isVolatile() }
+    }
+
+    pub fn set_is_volatile(&mut self, is_volatile: bool) {
+        unsafe { self.native_mut().setIsVolatile(is_volatile) }
+    }
+
+    pub fn reset(&mut self) {
+        unsafe { self.native_mut().reset() }
+    }
+
+    pub fn compute_is_opaque(bm: &Self) -> bool {
+        // well, the binding's version causes a linker error.
+        unsafe { skia_bindings::C_SkBitmap_ComputeIsOpaque(bm.native()) }
+    }
+
+    pub fn bounds(&self) -> IRect {
+        IRect::from_native(unsafe { self.native().bounds() })
+    }
+
+    pub fn dimensions(&self) -> ISize {
+        ISize::from_native(unsafe { self.native().dimensions() })
+    }
+
+    pub fn get_subset(&self) -> IRect {
+        IRect::from_native(unsafe { self.native().getSubset() })
+    }
+
+    #[must_use]
+    pub fn set_info(&mut self, image_info: &ImageInfo, row_bytes: impl Into<Option<usize>>) -> bool {
+        unsafe { self.native_mut().setInfo(image_info.native(), row_bytes.into().unwrap_or(0)) }
+    }
+
+    #[must_use]
+    pub fn try_alloc_pixels_flags(&mut self, image_info: &ImageInfo, flags: BitmapAllocFlags) -> bool {
+        unsafe { self.native_mut().tryAllocPixelsFlags(image_info.native(), flags.bits()) }
+    }
+
+    pub fn alloc_pixels_flags(&mut self, image_info: &ImageInfo, flags: BitmapAllocFlags) {
+        self.try_alloc_pixels_flags(image_info, flags)
+            .to_option()
+            .expect("Bitmap::alloc_pixels_flags failed");
+    }
+
+    #[must_use]
+    pub fn try_alloc_pixels_info(&mut self, image_info: &ImageInfo, row_bytes: impl Into<Option<usize>>) -> bool {
+        match row_bytes.into() {
+            Some(row_bytes) =>
+                unsafe { self.native_mut().tryAllocPixels(image_info.native(), row_bytes) },
+            None =>
+                unsafe { self.native_mut().tryAllocPixels1(image_info.native()) },
+        }
+    }
+
+    pub fn alloc_pixels_info(&mut self, image_info: &ImageInfo, row_bytes: impl Into<Option<usize>>) {
+        self.try_alloc_pixels_info(image_info, row_bytes.into())
+            .to_option()
+            .expect("Bitmap::alloc_pixels_info failed");
+    }
+
+    #[must_use]
+    pub fn try_alloc_n32_pixels(&mut self, (width, height): (i32, i32), is_opaque: impl Into<Option<bool>>) -> bool {
+        // accessing the instance method causes a linker error.
+        unsafe { C_SkBitmap_tryAllocN32Pixels(self.native_mut(), width, height, is_opaque.into().unwrap_or(false)) }
+    }
+
+    pub fn alloc_n32_pixels(&mut self, (width, height): (i32, i32), is_opaque: impl Into<Option<bool>>) {
+        self.try_alloc_n32_pixels((width, height), is_opaque.into().unwrap_or(false))
+            .to_option()
+            .expect("Bitmap::alloc_n32_pixels_failed")
+    }
+
+    pub unsafe fn install_pixels(&mut self, image_info: &ImageInfo, pixels: *mut ffi::c_void, row_bytes: usize) -> bool {
+        self.native_mut().installPixels1(image_info.native(), pixels, row_bytes)
+    }
+
+    // TODO: setPixels()?
+
+    #[must_use]
+    pub fn try_alloc_pixels(&mut self) -> bool {
+        // linker error.
+        unsafe { C_SkBitmap_tryAllocPixels(self.native_mut()) }
+    }
+
+    pub fn alloc_pixels(&mut self) {
+        self.try_alloc_pixels()
+            .to_option()
+            .expect("Bitmap::alloc_pixels failed")
+    }
+
+    // TODO: allocPixels(Allocator*)
+
+    // TODO: find a way to return pixel ref without increasing the ref count here?
+    pub fn pixel_ref(&self) -> Option<PixelRef> {
+        PixelRef::from_unshared_ptr(unsafe {
+            self.native().pixelRef()
+        })
+    }
+
+    pub fn pixel_ref_origin(&self) -> IPoint {
+        IPoint::from_native(unsafe { self.native().pixelRefOrigin() })
+    }
+
+    pub fn set_pixel_ref(&mut self, pixel_ref: Option<&PixelRef>, offset: impl Into<IPoint>) {
+        let offset = offset.into();
+        unsafe { C_SkBitmap_setPixelRef(self.native_mut(), pixel_ref.shared_ptr(), offset.x, offset.y) }
+    }
+
+    #[deprecated(since = "0.11.0", note = "use is_ready_to_draw() insteadd")]
+    pub fn ready_to_draw(&self) -> bool {
+        self.is_ready_to_draw()
+    }
+
+    pub fn is_ready_to_draw(&self) -> bool {
+        unsafe { C_SkBitmap_readyToDraw(self.native()) }
+    }
+
+    pub fn generation_id(&self) -> u32 {
+        unsafe { self.native().getGenerationID() }
+    }
+
+    pub fn notify_pixels_changed(&self) {
+        unsafe { self.native().notifyPixelsChanged() }
+    }
+
+    pub fn erase_color(&self, c: impl Into<Color>) {
+        unsafe { self.native().eraseColor(c.into().into_native()) }
+    }
+
+    pub fn erase_argb(&self, a: u8, r: u8, g: u8, b: u8) {
+        unsafe { C_SkBitmap_eraseARGB(self.native(), a.into(), r.into(), g.into(), b.into()) }
+    }
+
+    pub fn erase(&self, c: impl Into<Color>, area: impl AsRef<IRect>) {
+        unsafe { self.native().erase(c.into().into_native(), area.as_ref().native()) }
+    }
+
+    pub fn get_color(&self, p: impl Into<IPoint>) -> Color {
+        let p = p.into();
+        Color::from_native(unsafe { self.native().getColor(p.x, p.y) })
+    }
+
+    pub fn get_alpha_f(&self, p: impl Into<IPoint>) -> f32 {
+        let p = p.into();
+        unsafe { self.native().getAlphaf(p.x, p.y) }
+    }
+
+    pub unsafe fn get_addr(&self, p: impl Into<IPoint>) -> *const ffi::c_void {
+        let p = p.into();
+        self.native().getAddr(p.x, p.y)
+    }
+
+    // TODO: get_addr_32()?
+    // TODO: get_addr_16()?
+
+    pub fn extract_subset(&self, dst: &mut Self, subset: impl AsRef<IRect>) -> bool {
+        unsafe { self.native().extractSubset(dst.native_mut(), subset.as_ref().native() ) }
+    }
+
+    pub unsafe fn read_pixels(&self, dst_info: &ImageInfo, dst_pixels: *mut ffi::c_void, dst_row_bytes: usize, src_x: i32, src_y: i32) -> bool {
+        self.native().readPixels(dst_info.native(), dst_pixels, dst_row_bytes, src_x, src_y)
+    }
+
+    // TOOD: read_pixels(Pixmap)
+    // TOOD: write_pixels(Pixmap)
+
+    pub fn extract_alpha<'a>(&self, dst: &mut Self, paint: Option<&Paint>) -> Option<IPoint> {
+        let mut offset = IPoint::default();
+        unsafe { C_SkBitmap_extractAlpha(self.native(), dst.native_mut(), paint.native_ptr_or_null(), offset.native_mut()) }
+            .if_true_some(offset)
+    }
+
+    // TODO: peek_pixels(Pixmap)
+
+    #[deprecated(since = "0.11.0", note = "use to_shader()")]
+    pub fn as_shader<'a>(&self, tile_modes: impl Into<Option<(TileMode, TileMode)>>, local_matrix: impl Into<Option<&'a Matrix>>) -> Shader {
+        self.to_shader(tile_modes, local_matrix)
+    }
+
+    pub fn to_shader<'a>(&self, tile_modes: impl Into<Option<(TileMode, TileMode)>>, local_matrix: impl Into<Option<&'a Matrix>>) -> Shader {
+        let tile_modes = tile_modes.into();
+        let local_matrix = local_matrix.into();
+        Shader::from_ptr(unsafe {
+            let tmx = tile_modes.map(|tm| tm.0).unwrap_or_default();
+            let tmy = tile_modes.map(|tm| tm.1).unwrap_or_default();
+            C_SkBitmap_makeShader(self.native(), tmx.into_native(), tmy.into_native(), local_matrix.native_ptr_or_null())
+        }).unwrap()
+    }
+}
+
+#[test]
+fn create_clone_and_drop() {
+    let bm = Bitmap::new();
+    let _bm2 = bm.clone();
+}
+
+#[test]
+fn get_info() {
+    let bm = Bitmap::new();
+    let _info = bm.info();
+}
+
+#[test]
+fn empty_bitmap_shader() {
+    let bm = Bitmap::new();
+    let _shader = bm.to_shader(None, None);
+}
+
+#[test]
+fn shader_with_tilemode() {
+    let bm = Bitmap::new();
+    let _shader = bm.to_shader((TileMode::Decal, TileMode::Mirror), None);
+}